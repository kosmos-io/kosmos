--- conflicted
+++ resolved
@@ -238,27 +238,6 @@
 			return false
 		}
 
-<<<<<<< HEAD
-=======
-		p := obj.(*corev1.Pod)
-
-		// skip daemonset
-		if p.OwnerReferences != nil && len(p.OwnerReferences) > 0 {
-			for _, or := range p.OwnerReferences {
-				if or.Kind == "DaemonSet" {
-					if p.Annotations != nil {
-						if _, ok := p.Annotations[utils.KosmosDaemonsetAllowAnnotations]; ok {
-							return true
-						}
-					}
-					if !p.DeletionTimestamp.IsZero() {
-						return true
-					}
-					return false
-				}
-			}
-		}
->>>>>>> ed1b2488
 		return true
 	}
 
